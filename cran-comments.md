--- conflicted
+++ resolved
@@ -5,7 +5,6 @@
 * local Win install, R 3.5.1
 * local Mac install, R 3.5.0
 
-<<<<<<< HEAD
 0 errors | 0 warnings | 3 notes
 
 ## NOTEs
@@ -26,13 +25,6 @@
 
 Both of these URLs are valid. 
 
-
-=======
-0 errors | 0 warnings | 2 notes
-
-## NOTEs
-
->>>>>>> afe2f872
 * checking installed package size ... NOTE
   installed size is  8.1Mb
   sub-directories of 1Mb or more:
